--- conflicted
+++ resolved
@@ -17,6 +17,7 @@
 arc-swap = "1.5.1"
 bytes = "1.2.1"
 thiserror = "1"
+lz4_flex = "0.9.5"
 parking_lot = "0.12.1"
 crc32fast = "1.3.2"
 lz4_flex = "0.9.5"
@@ -31,10 +32,7 @@
 
 [features]
 test-utils = ["anyhow"]
-<<<<<<< HEAD
 memory-compression = []
-=======
->>>>>>> 865c927a
 
 [dev-dependencies]
 anyhow = "1"
